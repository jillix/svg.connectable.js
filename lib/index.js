--- conflicted
+++ resolved
@@ -210,25 +210,44 @@
                   , y1 = cy1 + yR1 / 2
                   , x2 = cx2 + xR2 / 2
                   , y2 = cy2 + yR2 / 2
-<<<<<<< HEAD
+                // TODO
+                //  , step = (Math.PI / 2 / l) * (i % 2 !== 0 ? 1 : -1)
+                //  , angle = 0
                   ;
 
-=======
-                  , step = (Math.PI / 2 / l) * (i % 2 === 0 ? 1 : -1)
-                  , angle = 0
-                  ;
-
-                if (i !== (l - 1) / 2) {
-                    angle = step * i;
-                }
-
-
-                debugger
-                x1 = Math.cos(angle) * x1 - Math.sin(angle) * x1
-                y1 = Math.sin(angle) * y1 - Math.cos(angle) * y1
-                x2 = Math.cos(angle) * x2 - Math.sin(angle) * x1
-                y2 = Math.sin(angle) * y2 - Math.cos(angle) * y2
->>>>>>> e9b8f1f1
+                //if (i !== (l - 1) / 2) {
+                //    angle = step * (i + 1);
+                //}
+
+
+                //var xC1 = (sT.x + xR1)
+                //  , yC1 = (sT.y + yR1)
+                //  , xC2 = (tT.y + xR2)
+                //  , yC2 = (tT.y + yR2)
+                //  , ddx1 = x1 - xC1
+                //  , ddy1 = y1 - yC1
+                //  , ddx2 = x2 - xC2
+                //  , ddy2 = y2 - yC2
+                //  , cosAngle = Math.cos(angle)
+                //  , sinAngle = Math.sin(angle)
+                //  , cosAngleM = Math.cos(-angle)
+                //  , sinAngleM = Math.sin(-angle)
+                //  ;
+
+                // TODO This should change the points to arrange them on the circle
+                //
+                // x1 = ddx1 * cosAngle - ddy1 * sinAngle + xC1;
+                // y1 = ddx1 * sinAngle + ddy1 * cosAngle + yC1;
+
+                // x2 = ddx2 * cosAngleM - ddy2 * sinAngle + xC2;
+                // y2 = ddx2 * sinAngleM + ddy2 * cosAngle + yC2;
+
+                // ===================
+                // x1 = cx1 + ddx1 * Math.cos(angle) - ddy1 * Math.sin(angle)
+                // y1 = cy1 + ddx1 * Math.sin(angle) - ddy1 * Math.cos(angle)
+
+                //x2 = cx2 + ddx2 * Math.cos(angle) - ddy2 * Math.sin(angle) + xR2
+                //y2 = cy2 + ddx2 * Math.sin(angle) - ddy2 * Math.cos(angle) + yR2
 
                 var cx = (x1 + x2) / 2
                   , cy = (y1 + y2) / 2
