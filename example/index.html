<!DOCTYPE html>
<html lang="en">
    <head>
        <meta charset="UTF-8">
        <title>svg.connectable.js</title>
        <!-- Mobile support -->
        <meta name="viewport" content="width=device-width, initial-scale=1">

        <!-- Twitter Bootstrap -->
        <link href="http://cdnjs.cloudflare.com/ajax/libs/twitter-bootstrap/3.3.1/css/bootstrap.min.css" rel="stylesheet">

        <!-- Material Design for Bootstrap -->
        <link href="css/material-wfont.min.css" rel="stylesheet">
        <link href="css/ripples.min.css" rel="stylesheet">
        <link href="css/custom.css" rel="stylesheet">

        <!-- Font Awesome -->
        <link href="http://maxcdn.bootstrapcdn.com/font-awesome/4.2.0/css/font-awesome.min.css" rel="stylesheet">

        <link rel="stylesheet" href="http://cdnjs.cloudflare.com/ajax/libs/highlight.js/8.4/styles/default.min.css">
        <script src="http://cdnjs.cloudflare.com/ajax/libs/highlight.js/8.4/highlight.min.js"></script>

        <!-- svg.js -->
        <script src="js/svg.js"></script>
<<<<<<< HEAD
        <script src="js/svg.draggable.js"></script>
        <script src="js/svg.connectable.js"></script>
=======
        <script src="js/svg.draggy.js"></script>
        <script src="../src/svg.connectable.js"></script>
>>>>>>> 97f32477

        <script src="js/handlers.js"></script>
    </head>
    <body>
        <a href="https://github.com/jillix/svg.connectable.js"><img style="position: absolute; top: 0; left: 0; border: 0;" src="https://camo.githubusercontent.com/82b228a3648bf44fc1163ef44c62fcc60081495e/68747470733a2f2f73332e616d617a6f6e6177732e636f6d2f6769746875622f726962626f6e732f666f726b6d655f6c6566745f7265645f6161303030302e706e67" alt="Fork me on GitHub" data-canonical-src="https://s3.amazonaws.com/github/ribbons/forkme_left_red_aa0000.png"></a>
        <header>
            <div class="container text-left">
                <h1 class="title">svg.connectable.js <span class="version"></span></h1>
                <p>A JavaScript library for connecting SVG things.</p>
                <a class="btn btn-danger" href="https://github.com/jillix/svg.connectable.js/zipball/master">
                    <i class="fa fa-cloud-download"></i> Download .zip
                </a>
                <a class="btn btn-danger" href="https://github.com/jillix/svg.connectable.js/tarball/master">
                    <i class="fa fa-file-archive-o"></i> Download .tar.gz
                </a>
                <a class="btn btn-danger" href="https://github.com/jillix/svg.connectable.js/">
                    <i class="fa fa-github"></i> View on GitHub
                </a>
            </div>
        </header>
        <article>
            <div class="container">
                <h2>Demo</h2>
                <div class="row">
                    <div class="col-lg-6">
                        <pre>&lt;script src=&quot;path/to/svg.js&quot;&gt;&lt;/script&gt;
&lt;script src=&quot;path/to/svg.draggy.js&quot;&gt;&lt;/script&gt;
&lt;script src=&quot;path/to/svg.connectable.js&quot;&gt;&lt;/script&gt;
&lt;script class=&quot;graph&quot;&gt;&lt;/div&gt;
&lt;script&gt;
    var svg = new SVG(document.querySelector(&quot;.graph&quot;)).size(&quot;100%&quot;, 500);
    var links = svg.group();
    var markers = svg.group();
    var nodes = svg.group();

    var g1 = nodes.group().translate(300, 200).draggy();
    g1.circle(80).fill(&quot;#C2185B&quot;);

    var g2 = nodes.group().translate(100, 200).draggy();
    g2.circle(50).fill(&quot;#E91E63&quot;);

    var g3 = nodes.group().translate(200, 400).draggy();
    g3.circle(100).fill(&quot;#FF5252&quot;);

    g1.connectable({
        container: links,
        markers: markers
    }, g2).setLineColor(&quot;#5D4037&quot;);

    g2.connectable({
        padEllipse: true
    }, g3).setLineColor(&quot;#5D4037&quot;)
&lt;/script&gt;</pre>
                    </div>
                    <div class="col-lg-6">
                        <div class="graph"></div>
                    </div>
                </div>
                <script>
                    hljs.highlightBlock(document.querySelector("pre"));
                </script>
                <a class="btn btn-lg btn-danger btn-block" href="https://github.com/jillix/svg.connectable.js/">Check out the documentation on GitHub.</a>
            </div>
        </article>
        <footer>
            <div class="container">
                <i class="fa fa-code"></i> with <i class="fa fa-heart"></i> and JavaScript by the <strong><a href="http://github.com/jillix">@jillix</a></strong> developers.
            </div>
        </footer>
    </body>
</html><|MERGE_RESOLUTION|>--- conflicted
+++ resolved
@@ -22,13 +22,8 @@
 
         <!-- svg.js -->
         <script src="js/svg.js"></script>
-<<<<<<< HEAD
-        <script src="js/svg.draggable.js"></script>
         <script src="js/svg.connectable.js"></script>
-=======
         <script src="js/svg.draggy.js"></script>
-        <script src="../src/svg.connectable.js"></script>
->>>>>>> 97f32477
 
         <script src="js/handlers.js"></script>
     </head>
